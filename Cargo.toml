--- conflicted
+++ resolved
@@ -13,26 +13,18 @@
 clap = { version = "4.0.32", features = ["derive"] }
 heck = "0.4.0"
 log = "0.4.17"
-<<<<<<< HEAD
 # nut = { git = "https://gitlab-runner:7kzem8nVeizSJQnLPWFY@git.uberfoo.com/sarzak/nut.git", branch = "develop" }
 # sarzak = { git = "https://gitlab-runner:7kzem8nVeizSJQnLPWFY@git.uberfoo.com/sarzak/sarzak.git", branch = "develop" }
 # grace = { git = "https://gitlab-runner:7kzem8nVeizSJQnLPWFY@git.uberfoo.com/sarzak/grace.git", branch = "develop" }
 nut = { path = "../nut" }
 sarzak = { path = "../sarzak" }
-=======
-nut = { git = "https://gitlab-runner:7kzem8nVeizSJQnLPWFY@git.uberfoo.com/sarzak/nut.git", branch = "develop" }
-# nut = { path = "../nut" }
-# sarzak = { git = "https://gitlab-runner:7kzem8nVeizSJQnLPWFY@git.uberfoo.com/sarzak/sarzak.git", branch = "develop" }
-sarzak = { path = "../sarzak" }
-# grace = { git = "https://gitlab-runner:7kzem8nVeizSJQnLPWFY@git.uberfoo.com/sarzak/grace.git", branch = "develop" }
->>>>>>> c790c21e
 grace = { path = "../grace" }
 pretty_env_logger = "0.4.0"
 serde = { version = "1.0.152", features = ["derive"] }
 toml = "0.6.0"
 uuid = { version = "1.2.2", features = ["v5"] }
 
-egui = { versios = "0.21.0", optional = true }
+egui = { version = "0.21.0", optional = true }
 eframe = { version = "0.21.0", default-features = false, features = [
     "accesskit",     # Make egui comptaible with screen readers. NOTE: adds a lot of dependencies.
     "default_fonts", # Embed the default egui fonts.
